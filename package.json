{
  "name": "openportability",
  "version": "0.1.0",
  "private": true,
  "engines": {
    "node": ">=18.x"
  },
  "scripts": {
    "dev": "next dev",
    "build": "next build",
    "start": "next start",
    "lint": "next lint"
  },
  "dependencies": {
    "@atproto/api": "^0.13.19",
    "@auth/supabase-adapter": "^1.7.4",
    "@emotion/is-prop-valid": "^1.3.1",
    "@headlessui/react": "^2.2.0",
    "@radix-ui/react-dialog": "^1.1.2",
    "@supabase/supabase-js": "^2.39.0",
    "@zip.js/zip.js": "^2.7.54",
    "class-variance-authority": "^0.7.1",
    "clsx": "^2.1.1",
    "crypto-js": "^4.2.0",
    "fflate": "^0.8.2",
    "framer-motion": "^11.13.4",
    "jszip": "^3.10.1",
    "lucide-react": "^0.468.0",
    "next": "15.0.3",
    "next-auth": "^5.0.0-beta.25",
    "next-intl": "^3.26.3",
<<<<<<< HEAD
=======
    "nodemailer": "^6.9.16",
>>>>>>> 89aec3fd
    "react": "^18.2.0",
    "react-dom": "^18.2.0",
    "react-icons": "^5.4.0",
    "tailwind-merge": "^2.5.5"
  },
  "devDependencies": {
    "@types/crypto-js": "^4.2.2",
    "@types/node": "^20",
    "@types/react": "^18",
    "@types/react-dom": "^18",
    "autoprefixer": "^10.4.20",
    "eslint": "^8",
    "eslint-config-next": "15.0.3",
    "postcss": "^8.4.49",
    "tailwindcss": "^3.4.16",
    "typescript": "^5"
  }
}<|MERGE_RESOLUTION|>--- conflicted
+++ resolved
@@ -29,10 +29,7 @@
     "next": "15.0.3",
     "next-auth": "^5.0.0-beta.25",
     "next-intl": "^3.26.3",
-<<<<<<< HEAD
-=======
     "nodemailer": "^6.9.16",
->>>>>>> 89aec3fd
     "react": "^18.2.0",
     "react-dom": "^18.2.0",
     "react-icons": "^5.4.0",
