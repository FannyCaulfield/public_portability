# Build stage
FROM node:18-alpine AS builder

# Create non-root user
RUN addgroup -g 1001 appgroup && \
    adduser -u 1001 -G appgroup -s /bin/sh -D appuser

WORKDIR /app

# Set ownership of the working directory
RUN chown -R appuser:appgroup /app

# Copy dependency files with correct ownership
COPY --chown=appuser:appgroup package*.json ./

# Create node_modules with correct permissions
RUN mkdir -p node_modules && chown -R appuser:appgroup node_modules

# Switch to non-root user
USER appuser

RUN npm install

# Copy source with correct ownership
COPY --chown=appuser:appgroup . .

RUN npm run build

# Production stage
FROM node:18-alpine AS production

# Create the same non-root user in production stage
RUN addgroup -g 1001 appgroup && \
    adduser -u 1001 -G appgroup -s /bin/sh -D appuser

WORKDIR /app

# Set ownership of the working directory
RUN chown -R appuser:appgroup /app

ENV NODE_ENV production
ENV PORT 3000
ENV HOSTNAME "0.0.0.0"
<<<<<<< HEAD

# Copy dependency files with correct ownership
COPY --chown=appuser:appgroup package*.json ./

# Create node_modules with correct permissions
RUN mkdir -p node_modules && chown -R appuser:appgroup node_modules

# Switch to non-root user
USER appuser

RUN npm install --production

=======

# Copy dependency files with correct ownership
COPY --chown=appuser:appgroup package*.json ./

# Create node_modules with correct permissions
RUN mkdir -p node_modules && chown -R appuser:appgroup node_modules

# Switch to non-root user
USER appuser

RUN npm install --production

>>>>>>> 8186a79b
# Copy built files from builder stage with correct ownership
COPY --chown=appuser:appgroup --from=builder /app/.next ./.next
COPY --chown=appuser:appgroup --from=builder /app/public ./public
COPY --chown=appuser:appgroup --from=builder /app/next.config.js ./

EXPOSE 3000

CMD ["npm", "run", "start"]

# # Build stage
# FROM node:20-alpine
# WORKDIR /app

# # Update npm to latest version
# RUN npm install -g npm@11.1.0

# # Copier uniquement les fichiers nécessaires pour npm install
# COPY package*.json ./
# COPY tsconfig*.json ./
# COPY next.config.js ./

# # Installer les dépendances avec cache
# RUN npm install

# # Set environment variables
# ENV NODE_ENV=development
# ENV NEXT_TELEMETRY_DISABLED=1
# ENV PORT=3000
# ENV HOSTNAME="0.0.0.0"

# # Exposer le port
# EXPOSE 3000

# # Utiliser npm run dev pour le hot reload
# CMD ["npm", "run", "dev"]<|MERGE_RESOLUTION|>--- conflicted
+++ resolved
@@ -41,7 +41,6 @@
 ENV NODE_ENV production
 ENV PORT 3000
 ENV HOSTNAME "0.0.0.0"
-<<<<<<< HEAD
 
 # Copy dependency files with correct ownership
 COPY --chown=appuser:appgroup package*.json ./
@@ -54,20 +53,6 @@
 
 RUN npm install --production
 
-=======
-
-# Copy dependency files with correct ownership
-COPY --chown=appuser:appgroup package*.json ./
-
-# Create node_modules with correct permissions
-RUN mkdir -p node_modules && chown -R appuser:appgroup node_modules
-
-# Switch to non-root user
-USER appuser
-
-RUN npm install --production
-
->>>>>>> 8186a79b
 # Copy built files from builder stage with correct ownership
 COPY --chown=appuser:appgroup --from=builder /app/.next ./.next
 COPY --chown=appuser:appgroup --from=builder /app/public ./public
