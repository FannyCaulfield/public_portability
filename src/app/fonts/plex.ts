import { IBM_Plex_Mono, Caveat } from 'next/font/google'

export const plex = IBM_Plex_Mono({
  subsets: ['latin'],
  weight: ["300", "400", "700"]
<<<<<<< HEAD
=======
})

export const caveat = Caveat({
  subsets: ['latin'],
  weight: ["400", "700"]
>>>>>>> 89aec3fd
})<|MERGE_RESOLUTION|>--- conflicted
+++ resolved
@@ -3,12 +3,9 @@
 export const plex = IBM_Plex_Mono({
   subsets: ['latin'],
   weight: ["300", "400", "700"]
-<<<<<<< HEAD
-=======
 })
 
 export const caveat = Caveat({
   subsets: ['latin'],
   weight: ["400", "700"]
->>>>>>> 89aec3fd
 })