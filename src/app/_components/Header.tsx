--- conflicted
+++ resolved
@@ -10,10 +10,7 @@
 import { useTranslations } from 'next-intl';
 import { usePathname } from 'next/navigation';
 import { plex } from '@/app/fonts/plex';
-<<<<<<< HEAD
-=======
 import { Globe } from 'lucide-react';
->>>>>>> 89aec3fd
 
 const Header = () => {
   const { data: session } = useSession();
@@ -23,14 +20,9 @@
   const pathname = usePathname();
 
   const languages = [
-<<<<<<< HEAD
-    { code: 'fr', name: 'Français', flag: '🇫🇷' },
-    { code: 'en', name: 'English', flag: '🇬🇧' }
-=======
     { code: 'fr', name: 'FR'},
     { code: 'en', name: 'EN'},
     { code: 'es', name: 'ES'}
->>>>>>> 89aec3fd
   ];
 
   const currentLocale = pathname.split('/')[1];
@@ -46,79 +38,6 @@
 
       <div className="relative">
         <div className="container mx-auto px-6 py-4">
-<<<<<<< HEAD
-          <div className="flex items-right justify-end">
-            {/* Language Selector */}
-            <div className="relative mr-6">
-              <button
-                onClick={() => setIsLanguageOpen(!isLanguageOpen)}
-                className="flex items-center gap-2 p-2 rounded-lg hover:bg-black/5 transition-colors"
-              >
-                <span className="text-lg">
-                  {languages.find(lang => lang.code === currentLocale)?.flag}
-                </span>
-                <ChevronDown
-                  className={`w-4 h-4 text-black/60 transition-transform duration-200 
-                    ${isLanguageOpen ? 'rotate-180' : ''}`}
-                />
-              </button>
-
-              <AnimatePresence>
-                {isLanguageOpen && (
-                  <motion.div
-                    initial={{ opacity: 0, y: -10 }}
-                    animate={{ opacity: 1, y: 0 }}
-                    exit={{ opacity: 0, y: -10 }}
-                    className="absolute right-0 mt-2 w-40 origin-top-right"
-                  >
-                    <div className="bg-black/40 backdrop-blur-xl rounded-xl border border-black/10 shadow-xl overflow-hidden">
-                      {languages.map((lang) => (
-                        <button
-                          key={lang.code}
-                          onClick={() => {
-                            switchLanguage(lang.code);
-                            setIsLanguageOpen(false);
-                          }}
-                          className={`w-full px-4 py-2 text-xs ${plex.className} text-white hover:bg-white/10 transition-colors text-left flex items-center gap-2
-                            ${currentLocale === lang.code ? 'bg-white/5' : ''}`}
-                        >
-                          <span className="text-base">{lang.flag}</span>
-                          <span>{lang.name}</span>
-                        </button>
-                      ))}
-                    </div>
-                  </motion.div>
-                )}
-              </AnimatePresence>
-            </div>
-
-            {/* Actions */}
-            <div className="flex items-center gap-6">
-              {session && (
-                <div className="flex items-center gap-6">
-                  {/* Profil avec menu déroulant */}
-                  <div className="relative">
-                    <button
-                      onClick={() => setIsProfileOpen(!isProfileOpen)}
-                      className="flex items-center gap-3 p-2 rounded-lg hover:bg-black/5 transition-colors"
-                    >
-                      {session.user?.image && (
-                        <Image
-                          src={session.user.image}
-                          alt={session.user.name || ''}
-                          width={32}
-                          height={32}
-                          className="rounded-full border border-black/10"
-                        />
-                      )}
-                      <div className="hidden sm:block">
-                        <p className="text-sm font-medium text-black">
-                          {session.user?.name}
-                        </p>
-                        <p className="text-xs text-black/60">
-                          {t('profile.username', { username: session.user?.twitter_username })}
-                        </p>
-=======
           <div className="flex items-center justify-between">
             {/* Return to first step button - only shown on reconnect page */}
             {pathname.includes('/reconnect') && (
@@ -170,57 +89,12 @@
                             <span className="text-base">{lang.name}</span>
                           </button>
                         ))}
->>>>>>> 89aec3fd
                       </div>
                     </motion.div>
                   )}
                 </AnimatePresence>
               </div>
 
-<<<<<<< HEAD
-                    {/* Menu déroulant avec ConnectedAccounts */}
-                    <AnimatePresence>
-                      {isProfileOpen && (
-                        <motion.div
-                          initial={{ opacity: 0, y: -10 }}
-                          animate={{ opacity: 1, y: 0 }}
-                          exit={{ opacity: 0, y: -10 }}
-                          className="absolute right-0 mt-2 w-80 origin-top-right"
-                        >
-                          <div className="bg-black/40 backdrop-blur-xl rounded-xl border border-black/10 shadow-xl overflow-hidden">
-                            <div className="p-4">
-                              <ConnectedAccounts />
-                            </div>
-                            <div className="border-t border-black/10">
-                              <motion.button
-                                whileHover={{ scale: 1.02 }}
-                                whileTap={{ scale: 0.98 }}
-                                onClick={async () => {
-                                  try {
-                                    if (session?.user?.bluesky_id) {
-                                      await fetch('/api/auth/bluesky', {
-                                        method: 'DELETE',
-                                      });
-                                      await signOut({
-                                        callbackUrl: '/',
-                                        redirect: true
-                                      });
-                                    } else {
-                                      await signOut({
-                                        callbackUrl: '/',
-                                        redirect: true
-                                      });
-                                    }
-                                  } catch (error) {
-                                    console.error('Error signing out:', error);
-                                  }
-                                }}
-                                className="w-full px-4 py-2 text-sm text-black font-medium 
-                                         bg-white hover:bg-white/90 transition-colors text-left"
-                              >
-                                {t('logout')}
-                              </motion.button>
-=======
               {/* Actions */}
               <div className="flex items-center gap-6">
                 {session && (
@@ -297,7 +171,6 @@
                                   {t('logout')}
                                 </motion.button>
                               </div>
->>>>>>> 89aec3fd
                             </div>
                           </motion.div>
                         )}
