'use client'

<<<<<<< HEAD
import { motion } from 'framer-motion';
=======
>>>>>>> 89aec3fd
import { Ship, Users, Globe } from 'lucide-react';
import PartageButton from './PartageButton';
import { useEffect, useState } from 'react';
import { supabase } from '@/lib/supabase';
import { plex } from '../fonts/plex';
import { useTranslations } from 'next-intl';
<<<<<<< HEAD


interface UploadResultsProps {
  followerCount: number;
  followingCount: number;
}
=======
import { useSession } from "next-auth/react"

const formatNumber = (num: number): string => {
  return num.toString().replace(/\B(?=(\d{3})+(?!\d))/g, ' ');
};
>>>>>>> 89aec3fd

interface TotalStats {
  total_followers: number;
  total_following: number;
  total_sources: number;
}

interface UploadResultsProps {
  stats: {
    totalUsers: number;
    following: number;
    followers: number;
  };
  onShare: (url: string, platform: string) => void;
  setIsModalOpen: (isOpen: boolean) => void;
  hasTwitter?: boolean;
  hasBluesky?: boolean;
  hasMastodon?: boolean;
  hasOnboarded?: boolean;
  userId?: string;
<<<<<<< HEAD
  twitterId?: string;
=======
>>>>>>> 89aec3fd
  twitter_username?: string;
  mastodon_username?: string;
  bluesky_username?: string;
  isLoading?: boolean;
  setIsLoading?: (loading: boolean) => void;
<<<<<<< HEAD
  setIsModalOpen: (open: boolean) => void;
=======
  showRedirectMessage?: boolean;
>>>>>>> 89aec3fd
}

export default function UploadResults({ 
  showRedirectMessage = false,
  onShare,
  stats,
  hasTwitter = false,
  hasBluesky = false,
  hasMastodon = false,
  hasOnboarded = false,
  userId,
<<<<<<< HEAD
  twitterId,
=======
>>>>>>> 89aec3fd
  twitter_username,
  mastodon_username,
  bluesky_username,
  isLoading,
  setIsLoading,
  setIsModalOpen,
<<<<<<< HEAD
  followerCount,
  followingCount 
=======
>>>>>>> 89aec3fd
}: UploadResultsProps) {
  const { data: session } = useSession();
  const t = useTranslations('uploadResults');
  const tShare = useTranslations('dashboard');  
  const [totalUsers, setTotalUsers] = useState<number>(stats.totalUsers);
  const [totalStats, setTotalStats] = useState<TotalStats | null>(null);
  const [error, setError] = useState<string | null>(null);

  // Calculate completion status
  const totalSteps = 4; 
  const completedSteps = [hasTwitter, hasBluesky, hasMastodon, hasOnboarded].filter(Boolean).length;
  const isThreeQuartersComplete = completedSteps >= (totalSteps * 0.75);
<<<<<<< HEAD
  const t = useTranslations('uploadResults');
  const username = twitter_username || mastodon_username || bluesky_username || '';
  const [totalStats, setTotalStats] = useState<TotalStats | null>(null);
  const [error, setError] = useState<string | null>(null);

=======
  const username = twitter_username || mastodon_username || bluesky_username || '';
>>>>>>> 89aec3fd

  useEffect(() => {
    if (setIsLoading) {
      setIsLoading(false);
    }
  }, [setIsLoading]);

  useEffect(() => {
    const fetchTotalStats = async () => {
      try {
        const response = await fetch('/api/stats/total');
        if (!response.ok) {
          throw new Error('Failed to fetch total stats');
        }
        const data = await response.json();
        setTotalStats(data);
      } catch (err) {
        console.error('Error fetching total stats:', err);
        setError(t('errors.fetchStats'));
      }
    };

    fetchTotalStats();
  }, [t]);

<<<<<<< HEAD
=======
  if (!session) {
    return null;
  }

  const handleShare = async (platform: string) => {
    const shareText = tShare.raw('shareModal.shareText', { count: stats.followers + stats.following });
    let shareUrl = '';
    
    switch (platform) {
      case 'mastodon':
        shareUrl = `${session.user.mastodon_instance}/share?text=${encodeURIComponent(shareText)}`;
        break;
      case 'bluesky':
        shareUrl = `https://bsky.app/intent/compose?text=${encodeURIComponent(shareText)}`;
        break;
      case 'twitter':
        shareUrl = `https://twitter.com/intent/tweet?text=${encodeURIComponent(shareText)}`;
        break;
    }

    if (shareUrl) {
      window.open(shareUrl, '_blank');
    }

    if (onShare) {
      onShare(shareUrl, platform);
    }
  };

>>>>>>> 89aec3fd
  const totalProcessed = stats.followers + stats.following;
  const totalInDatabase = totalStats ? totalStats.total_followers + totalStats.total_following : 0;
  const totalReady = totalStats ? totalStats.total_sources : 0;

<<<<<<< HEAD
  // console.log('totalInDatabase', totalInDatabase);
  // console.log('totalProcessed', totalProcessed);
  return (
    <motion.div
      initial={{ opacity: 0, y: 20 }}
      animate={{ opacity: 1, y: 0 }}
      className={`w-full max-w-2xl mx-auto mb-8 ${plex.className}`}
    >
=======
  return (
    <div className={`w-full max-w-2xl mx-auto mb-8 ${plex.className}`}>
>>>>>>> 89aec3fd
      <div className="bg-gradient-to-br from-green-500/10 via-emerald-500/10 to-teal-500/10 
                    backdrop-blur-xl rounded-2xl border border-white/10 shadow-xl p-6 space-y-6">
        <div className="space-y-4">
          <div className="flex items-center gap-4">
            <div className="bg-pink-500/20 p-3 rounded-full">
              <Ship className="w-6 h-6 text-pink-400" />
            </div>
            <h2 className="text-2xl font-bold bg-gradient-to-r from-pink-400 to-rose-500 
                       bg-clip-text text-transparent">
              {t('congratulations', { username })}
            </h2>
          </div>
        </div>

        <p className="text-white/80 text-center">
<<<<<<< HEAD
          {t('importSuccess', { count: stats.following + stats.followers })}
=======
          {t('importSuccess', { count: formatNumber(stats.following + stats.followers) })}
>>>>>>> 89aec3fd
        </p>

        <div className="flex justify-center gap-4">
          <div className="bg-black/20 rounded-xl p-4 flex items-center gap-4">
            <div className="bg-pink-500/20 p-2 rounded-full">
              <Users className="w-5 h-5 text-pink-400" />
            </div>
            <div>
              <p className="text-sm text-white/60">{t('stats.twitterAccounts.label')}</p>
              <p className="text-2xl font-bold text-white">
<<<<<<< HEAD
                {totalProcessed}
=======
                {formatNumber(totalProcessed)}
>>>>>>> 89aec3fd
              </p>
            </div>
          </div>

          <div className="bg-black/20 rounded-xl p-4 flex items-center gap-4">
            <div className="bg-pink-500/20 p-2 rounded-full">
              <Globe className="w-5 h-5 text-pink-400" />
            </div>
            <div>
              <p className="text-sm text-white/60">{t('stats.totalImported.label')}</p>
              <p className="text-2xl font-bold text-white">
<<<<<<< HEAD
                {totalInDatabase}
=======
                {formatNumber(totalInDatabase)}
>>>>>>> 89aec3fd
              </p>
            </div>
          </div>
        </div>

<<<<<<< HEAD
          <div className="bg-black/20 rounded-xl p-4 flex items-center gap-4">
            <div className="bg-pink-500/20 p-2 rounded-full">
              <Users className="w-5 h-5 text-pink-400" />
            </div>
            <div>
              <p className="text-sm text-white/60">{t('stats.readyTravelers.label')}</p>
              <p className="text-2xl font-bold text-white">
                {totalReady}
              </p>
            </div>
          </div>
=======
        <p className="text-white/80 text-center">
          {t('inviteFriends')}
        </p>
        <div className={`flex items-center justify-center transition-opacity duration-300 ${isThreeQuartersComplete ? 'opacity-100' : 'opacity-70'}`}>
          <PartageButton 
            providers={{
              twitter: hasTwitter,
              bluesky: hasBluesky,
              mastodon: hasMastodon
            }}
            onShare={handleShare}
          />
>>>>>>> 89aec3fd
        </div>
        {/* </div> */}

        <p className="text-white/80 text-center">
          {t('inviteFriends')}
        </p>
        <div className={`flex items-center justify-center transition-opacity duration-300 ${isThreeQuartersComplete ? 'opacity-100' : 'opacity-70'}`}>
          <PartageButton onClick={() => setIsModalOpen(true)} />
        </div>

        {showRedirectMessage && (
<<<<<<< HEAD
          <motion.p
            initial={{ opacity: 0 }}
            animate={{ opacity: 1 }}
            className="text-sm text-white/60 text-center mt-4"
          >
            {t('redirecting')}
          </motion.p>
=======
          <p className="text-sm text-white/60 text-center mt-4">
            {t('redirecting')}
          </p>
>>>>>>> 89aec3fd
        )}
      </div>
    </div>
  );
}<|MERGE_RESOLUTION|>--- conflicted
+++ resolved
@@ -1,29 +1,16 @@
 'use client'
 
-<<<<<<< HEAD
-import { motion } from 'framer-motion';
-=======
->>>>>>> 89aec3fd
 import { Ship, Users, Globe } from 'lucide-react';
 import PartageButton from './PartageButton';
 import { useEffect, useState } from 'react';
 import { supabase } from '@/lib/supabase';
 import { plex } from '../fonts/plex';
 import { useTranslations } from 'next-intl';
-<<<<<<< HEAD
-
-
-interface UploadResultsProps {
-  followerCount: number;
-  followingCount: number;
-}
-=======
 import { useSession } from "next-auth/react"
 
 const formatNumber = (num: number): string => {
   return num.toString().replace(/\B(?=(\d{3})+(?!\d))/g, ' ');
 };
->>>>>>> 89aec3fd
 
 interface TotalStats {
   total_followers: number;
@@ -44,20 +31,12 @@
   hasMastodon?: boolean;
   hasOnboarded?: boolean;
   userId?: string;
-<<<<<<< HEAD
-  twitterId?: string;
-=======
->>>>>>> 89aec3fd
   twitter_username?: string;
   mastodon_username?: string;
   bluesky_username?: string;
   isLoading?: boolean;
   setIsLoading?: (loading: boolean) => void;
-<<<<<<< HEAD
-  setIsModalOpen: (open: boolean) => void;
-=======
   showRedirectMessage?: boolean;
->>>>>>> 89aec3fd
 }
 
 export default function UploadResults({ 
@@ -69,21 +48,12 @@
   hasMastodon = false,
   hasOnboarded = false,
   userId,
-<<<<<<< HEAD
-  twitterId,
-=======
->>>>>>> 89aec3fd
   twitter_username,
   mastodon_username,
   bluesky_username,
   isLoading,
   setIsLoading,
   setIsModalOpen,
-<<<<<<< HEAD
-  followerCount,
-  followingCount 
-=======
->>>>>>> 89aec3fd
 }: UploadResultsProps) {
   const { data: session } = useSession();
   const t = useTranslations('uploadResults');
@@ -96,15 +66,7 @@
   const totalSteps = 4; 
   const completedSteps = [hasTwitter, hasBluesky, hasMastodon, hasOnboarded].filter(Boolean).length;
   const isThreeQuartersComplete = completedSteps >= (totalSteps * 0.75);
-<<<<<<< HEAD
-  const t = useTranslations('uploadResults');
   const username = twitter_username || mastodon_username || bluesky_username || '';
-  const [totalStats, setTotalStats] = useState<TotalStats | null>(null);
-  const [error, setError] = useState<string | null>(null);
-
-=======
-  const username = twitter_username || mastodon_username || bluesky_username || '';
->>>>>>> 89aec3fd
 
   useEffect(() => {
     if (setIsLoading) {
@@ -130,8 +92,6 @@
     fetchTotalStats();
   }, [t]);
 
-<<<<<<< HEAD
-=======
   if (!session) {
     return null;
   }
@@ -161,24 +121,12 @@
     }
   };
 
->>>>>>> 89aec3fd
   const totalProcessed = stats.followers + stats.following;
   const totalInDatabase = totalStats ? totalStats.total_followers + totalStats.total_following : 0;
   const totalReady = totalStats ? totalStats.total_sources : 0;
 
-<<<<<<< HEAD
-  // console.log('totalInDatabase', totalInDatabase);
-  // console.log('totalProcessed', totalProcessed);
-  return (
-    <motion.div
-      initial={{ opacity: 0, y: 20 }}
-      animate={{ opacity: 1, y: 0 }}
-      className={`w-full max-w-2xl mx-auto mb-8 ${plex.className}`}
-    >
-=======
   return (
     <div className={`w-full max-w-2xl mx-auto mb-8 ${plex.className}`}>
->>>>>>> 89aec3fd
       <div className="bg-gradient-to-br from-green-500/10 via-emerald-500/10 to-teal-500/10 
                     backdrop-blur-xl rounded-2xl border border-white/10 shadow-xl p-6 space-y-6">
         <div className="space-y-4">
@@ -194,11 +142,7 @@
         </div>
 
         <p className="text-white/80 text-center">
-<<<<<<< HEAD
-          {t('importSuccess', { count: stats.following + stats.followers })}
-=======
           {t('importSuccess', { count: formatNumber(stats.following + stats.followers) })}
->>>>>>> 89aec3fd
         </p>
 
         <div className="flex justify-center gap-4">
@@ -209,11 +153,7 @@
             <div>
               <p className="text-sm text-white/60">{t('stats.twitterAccounts.label')}</p>
               <p className="text-2xl font-bold text-white">
-<<<<<<< HEAD
-                {totalProcessed}
-=======
                 {formatNumber(totalProcessed)}
->>>>>>> 89aec3fd
               </p>
             </div>
           </div>
@@ -225,29 +165,12 @@
             <div>
               <p className="text-sm text-white/60">{t('stats.totalImported.label')}</p>
               <p className="text-2xl font-bold text-white">
-<<<<<<< HEAD
-                {totalInDatabase}
-=======
                 {formatNumber(totalInDatabase)}
->>>>>>> 89aec3fd
               </p>
             </div>
           </div>
         </div>
 
-<<<<<<< HEAD
-          <div className="bg-black/20 rounded-xl p-4 flex items-center gap-4">
-            <div className="bg-pink-500/20 p-2 rounded-full">
-              <Users className="w-5 h-5 text-pink-400" />
-            </div>
-            <div>
-              <p className="text-sm text-white/60">{t('stats.readyTravelers.label')}</p>
-              <p className="text-2xl font-bold text-white">
-                {totalReady}
-              </p>
-            </div>
-          </div>
-=======
         <p className="text-white/80 text-center">
           {t('inviteFriends')}
         </p>
@@ -260,7 +183,6 @@
             }}
             onShare={handleShare}
           />
->>>>>>> 89aec3fd
         </div>
         {/* </div> */}
 
@@ -272,19 +194,9 @@
         </div>
 
         {showRedirectMessage && (
-<<<<<<< HEAD
-          <motion.p
-            initial={{ opacity: 0 }}
-            animate={{ opacity: 1 }}
-            className="text-sm text-white/60 text-center mt-4"
-          >
-            {t('redirecting')}
-          </motion.p>
-=======
           <p className="text-sm text-white/60 text-center mt-4">
             {t('redirecting')}
           </p>
->>>>>>> 89aec3fd
         )}
       </div>
     </div>
