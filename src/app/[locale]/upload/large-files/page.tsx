--- conflicted
+++ resolved
@@ -124,12 +124,7 @@
     const pollStatus = async () => {
       const shouldStop = await checkStatus();
       if (!shouldStop) {
-<<<<<<< HEAD
-        // Polling toutes les 5s
         setTimeout(pollStatus, 5000);
-=======
-        setTimeout(pollStatus, 10000);
->>>>>>> d3b452b5
       }
     };
 
