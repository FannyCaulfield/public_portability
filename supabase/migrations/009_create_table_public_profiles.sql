--- conflicted
+++ resolved
@@ -15,25 +15,18 @@
 
 -- Create targets table (Twitter accounts to follow)
 create table if not exists "public"."targets" (
-<<<<<<< HEAD
-    "twitter_id" text primary key
-=======
     "twitter_id" text primary key,
     "bluesky_handle" text,
     "bluesky_did" text
->>>>>>> 89aec3fd
 );
 
 -- Create sources_targets junction table
 create table if not exists "public"."sources_targets" (
     "source_id" uuid references "public"."sources"(id) on delete cascade,
     "target_twitter_id" text references "public"."targets"(twitter_id) on delete cascade,
-<<<<<<< HEAD
-=======
     "bluesky_handle" text,
     "has_follow_bluesky" boolean DEFAULT false,
     "followed_at_bluesky" timestamp with time zone,
->>>>>>> 89aec3fd
     primary key (source_id, target_twitter_id)
 );
 
@@ -58,11 +51,8 @@
 
 create policy "Sources can delete their own relationships"
     on sources_targets for delete 
-<<<<<<< HEAD
-=======
     using ( auth.uid() = source_id );
 
 create policy "Sources can update their own relationships"
     on sources_targets for update
->>>>>>> 89aec3fd
     using ( auth.uid() = source_id );